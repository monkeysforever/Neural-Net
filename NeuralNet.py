--- conflicted
+++ resolved
@@ -151,6 +151,8 @@
     #Layer dimensions defines the sizes of the layers
     #Shape of X - (features, samples)
     #Shape of Y - (1, samples)
+    #Regularization is lambda, the hyperparameter for weight decay
+    #lambda can be set to 0 to remove weight decay
     parameters = initialize_parameters(layer_dimensions)
     Costs = []
     for i in range(num_iterations):
@@ -251,13 +253,8 @@
 #dimensions = [2, 20, 7, 5, 1]
 #dimensions[0] should be the number of input features
 #dimensions[-1] should be 1 to signify the output layer
-#3.Train your model
-<<<<<<< HEAD
-#model = train(X, Y, X_test, Y_test, 0.005, 10000, 200, activations, dimensions)
-=======
 #model = train(X, Y, X_test, Y_test, 0.006, 10000, 500, activations, dimensions, 0.7)
 #4. Plot changing cost, original dataset and predicted labels
 #plot_cost(model['Costs'])
 #plot_dataset(X, Y)
 #plot_dataset(X, model['Training Predictions'])
->>>>>>> e58fd486
